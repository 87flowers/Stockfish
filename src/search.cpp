/*
  Stockfish, a UCI chess playing engine derived from Glaurung 2.1
  Copyright (C) 2004-2025 The Stockfish developers (see AUTHORS file)

  Stockfish is free software: you can redistribute it and/or modify
  it under the terms of the GNU General Public License as published by
  the Free Software Foundation, either version 3 of the License, or
  (at your option) any later version.

  Stockfish is distributed in the hope that it will be useful,
  but WITHOUT ANY WARRANTY; without even the implied warranty of
  MERCHANTABILITY or FITNESS FOR A PARTICULAR PURPOSE.  See the
  GNU General Public License for more details.

  You should have received a copy of the GNU General Public License
  along with this program.  If not, see <http://www.gnu.org/licenses/>.
*/

#include "search.h"

#include <algorithm>
#include <array>
#include <atomic>
#include <cassert>
#include <chrono>
#include <cmath>
#include <cstdint>
#include <cstdlib>
#include <initializer_list>
#include <iostream>
#include <list>
#include <ratio>
#include <string>
#include <utility>

#include "bitboard.h"
#include "evaluate.h"
#include "history.h"
#include "misc.h"
#include "movegen.h"
#include "movepick.h"
#include "nnue/network.h"
#include "nnue/nnue_accumulator.h"
#include "position.h"
#include "syzygy/tbprobe.h"
#include "thread.h"
#include "timeman.h"
#include "tt.h"
#include "uci.h"
#include "ucioption.h"

namespace Stockfish {

namespace TB = Tablebases;

void syzygy_extend_pv(const OptionsMap&            options,
                      const Search::LimitsType&    limits,
                      Stockfish::Position&         pos,
                      Stockfish::Search::RootMove& rootMove,
                      Value&                       v);

using namespace Search;

namespace {

constexpr int SEARCHEDLIST_CAPACITY = 32;
using SearchedList                  = ValueList<Move, SEARCHEDLIST_CAPACITY>;

// (*Scalers):
// The values with Scaler asterisks have proven non-linear scaling.
// They are optimized to time controls of 180 + 1.8 and longer,
// so changing them or adding conditions that are similar requires
// tests at these types of time controls.

int correction_value(const Worker& w, const Position& pos, const Stack* const ss) {
    const Color us    = pos.side_to_move();
    const auto  m     = (ss - 1)->currentMove;
    const auto  pcv   = w.pawnCorrectionHistory[pawn_correction_history_index(pos)][us];
    const auto  micv  = w.minorPieceCorrectionHistory[minor_piece_index(pos)][us];
    const auto  wnpcv = w.nonPawnCorrectionHistory[non_pawn_index<WHITE>(pos)][WHITE][us];
    const auto  bnpcv = w.nonPawnCorrectionHistory[non_pawn_index<BLACK>(pos)][BLACK][us];
    const auto  cntcv =
      m.is_ok() ? (*(ss - 2)->continuationCorrectionHistory)[pos.piece_on(m.to_sq())][m.to_sq()]
                 : 8;

    return 9536 * pcv + 8494 * micv + 10132 * (wnpcv + bnpcv) + 7156 * cntcv;
}

// Add correctionHistory value to raw staticEval and guarantee evaluation
// does not hit the tablebase range.
Value to_corrected_static_eval(const Value v, const int cv) {
    return std::clamp(v + cv / 131072, VALUE_TB_LOSS_IN_MAX_PLY + 1, VALUE_TB_WIN_IN_MAX_PLY - 1);
}

void update_correction_history(const Position& pos,
                               Stack* const    ss,
                               Search::Worker& workerThread,
                               const int       bonus) {
    const Move  m  = (ss - 1)->currentMove;
    const Color us = pos.side_to_move();

    const int nonPawnWeight = 165;

    workerThread.pawnCorrectionHistory[pawn_correction_history_index(pos)][us] << bonus;
    workerThread.minorPieceCorrectionHistory[minor_piece_index(pos)][us] << bonus * 145 / 128;
    workerThread.nonPawnCorrectionHistory[non_pawn_index<WHITE>(pos)][WHITE][us]
      << bonus * nonPawnWeight / 128;
    workerThread.nonPawnCorrectionHistory[non_pawn_index<BLACK>(pos)][BLACK][us]
      << bonus * nonPawnWeight / 128;

    if (m.is_ok())
        (*(ss - 2)->continuationCorrectionHistory)[pos.piece_on(m.to_sq())][m.to_sq()]
          << bonus * 137 / 128;
}

// Add a small random component to draw evaluations to avoid 3-fold blindness
Value value_draw(size_t nodes) { return VALUE_DRAW - 1 + Value(nodes & 0x2); }
Value value_to_tt(Value v, int ply);
Value value_from_tt(Value v, int ply, int r50c);
void  update_pv(Move* pv, Move move, const Move* childPv);
void  update_continuation_histories(Stack* ss, Piece pc, Square to, int bonus);
void  update_quiet_histories(
   const Position& pos, Stack* ss, Search::Worker& workerThread, Move move, int bonus);
void update_all_stats(const Position& pos,
                      Stack*          ss,
                      Search::Worker& workerThread,
                      Move            bestMove,
                      Square          prevSq,
                      SearchedList&   quietsSearched,
                      SearchedList&   capturesSearched,
                      Depth           depth,
                      Move            TTMove);

}  // namespace

Search::Worker::Worker(SharedState&                    sharedState,
                       std::unique_ptr<ISearchManager> sm,
                       size_t                          threadId,
                       NumaReplicatedAccessToken       token) :
    // Unpack the SharedState struct into member variables
    threadIdx(threadId),
    numaAccessToken(token),
    manager(std::move(sm)),
    options(sharedState.options),
    threads(sharedState.threads),
    tt(sharedState.tt),
    networks(sharedState.networks),
    refreshTable(networks[token]) {
    clear();
}

void Search::Worker::ensure_network_replicated() {
    // Access once to force lazy initialization.
    // We do this because we want to avoid initialization during search.
    (void) (networks[numaAccessToken]);
}

void Search::Worker::start_searching() {

    accumulatorStack.reset();

    // Non-main threads go directly to iterative_deepening()
    if (!is_mainthread())
    {
        iterative_deepening();
        return;
    }

    main_manager()->tm.init(limits, rootPos.side_to_move(), rootPos.game_ply(), options,
                            main_manager()->originalTimeAdjust);
    tt.new_search();

    if (rootMoves.empty())
    {
        rootMoves.emplace_back(Move::none());
        main_manager()->updates.onUpdateNoMoves(
          {0, {rootPos.checkers() ? -VALUE_MATE : VALUE_DRAW, rootPos}});
    }
    else
    {
        threads.start_searching();  // start non-main threads
        iterative_deepening();      // main thread start searching
    }

    // When we reach the maximum depth, we can arrive here without a raise of
    // threads.stop. However, if we are pondering or in an infinite search,
    // the UCI protocol states that we shouldn't print the best move before the
    // GUI sends a "stop" or "ponderhit" command. We therefore simply wait here
    // until the GUI sends one of those commands.
    while (!threads.stop && (main_manager()->ponder || limits.infinite))
    {}  // Busy wait for a stop or a ponder reset

    // Stop the threads if not already stopped (also raise the stop if
    // "ponderhit" just reset threads.ponder)
    threads.stop = true;

    // Wait until all threads have finished
    threads.wait_for_search_finished();

    // When playing in 'nodes as time' mode, subtract the searched nodes from
    // the available ones before exiting.
    if (limits.npmsec)
        main_manager()->tm.advance_nodes_time(threads.nodes_searched()
                                              - limits.inc[rootPos.side_to_move()]);

    Worker* bestThread = this;
    Skill   skill =
      Skill(options["Skill Level"], options["UCI_LimitStrength"] ? int(options["UCI_Elo"]) : 0);

    if (int(options["MultiPV"]) == 1 && !limits.depth && !limits.mate && !skill.enabled()
        && rootMoves[0].pv[0] != Move::none())
        bestThread = threads.get_best_thread()->worker.get();

    main_manager()->bestPreviousScore        = bestThread->rootMoves[0].score;
    main_manager()->bestPreviousAverageScore = bestThread->rootMoves[0].averageScore;

    // Send again PV info if we have a new best thread
    if (bestThread != this)
        main_manager()->pv(*bestThread, threads, tt, bestThread->completedDepth);

    std::string ponder;

    if (bestThread->rootMoves[0].pv.size() > 1
        || bestThread->rootMoves[0].extract_ponder_from_tt(tt, rootPos))
        ponder = UCIEngine::move(bestThread->rootMoves[0].pv[1], rootPos.is_chess960());

    auto bestmove = UCIEngine::move(bestThread->rootMoves[0].pv[0], rootPos.is_chess960());
    main_manager()->updates.onBestmove(bestmove, ponder);
}

// Main iterative deepening loop. It calls search()
// repeatedly with increasing depth until the allocated thinking time has been
// consumed, the user stops the search, or the maximum search depth is reached.
void Search::Worker::iterative_deepening() {

    SearchManager* mainThread = (is_mainthread() ? main_manager() : nullptr);

    Move pv[MAX_PLY + 1];

    Depth lastBestMoveDepth = 0;
    Value lastBestScore     = -VALUE_INFINITE;
    auto  lastBestPV        = std::vector{Move::none()};

    Value  alpha, beta;
    Value  bestValue     = -VALUE_INFINITE;
    Color  us            = rootPos.side_to_move();
    double timeReduction = 1, totBestMoveChanges = 0;
    int    delta, iterIdx                        = 0;

    // Allocate stack with extra size to allow access from (ss - 7) to (ss + 2):
    // (ss - 7) is needed for update_continuation_histories(ss - 1) which accesses (ss - 6),
    // (ss + 2) is needed for initialization of cutOffCnt.
    Stack  stack[MAX_PLY + 10] = {};
    Stack* ss                  = stack + 7;

    for (int i = 7; i > 0; --i)
    {
        (ss - i)->continuationHistory =
          &continuationHistory[0][0][NO_PIECE][0];  // Use as a sentinel
        (ss - i)->continuationCorrectionHistory = &continuationCorrectionHistory[NO_PIECE][0];
        (ss - i)->staticEval                    = VALUE_NONE;
    }

    for (int i = 0; i <= MAX_PLY + 2; ++i)
        (ss + i)->ply = i;

    ss->pv = pv;

    if (mainThread)
    {
        if (mainThread->bestPreviousScore == VALUE_INFINITE)
            mainThread->iterValue.fill(VALUE_ZERO);
        else
            mainThread->iterValue.fill(mainThread->bestPreviousScore);
    }

    size_t multiPV = size_t(options["MultiPV"]);
    Skill skill(options["Skill Level"], options["UCI_LimitStrength"] ? int(options["UCI_Elo"]) : 0);

    // When playing with strength handicap enable MultiPV search that we will
    // use behind-the-scenes to retrieve a set of possible moves.
    if (skill.enabled())
        multiPV = std::max(multiPV, size_t(4));

    multiPV = std::min(multiPV, rootMoves.size());

    int searchAgainCounter = 0;

    lowPlyHistory.fill(97);

    // Iterative deepening loop until requested to stop or the target depth is reached
    while (++rootDepth < MAX_PLY && !threads.stop
           && !(limits.depth && mainThread && rootDepth > limits.depth))
    {
        // Age out PV variability metric
        if (mainThread)
            totBestMoveChanges /= 2;

        // Save the last iteration's scores before the first PV line is searched and
        // all the move scores except the (new) PV are set to -VALUE_INFINITE.
        for (RootMove& rm : rootMoves)
            rm.previousScore = rm.score;

        size_t pvFirst = 0;
        pvLast         = 0;

        if (!threads.increaseDepth)
            searchAgainCounter++;

        // MultiPV loop. We perform a full root search for each PV line
        for (pvIdx = 0; pvIdx < multiPV; ++pvIdx)
        {
            if (pvIdx == pvLast)
            {
                pvFirst = pvLast;
                for (pvLast++; pvLast < rootMoves.size(); pvLast++)
                    if (rootMoves[pvLast].tbRank != rootMoves[pvFirst].tbRank)
                        break;
            }

            // Reset UCI info selDepth for each depth and each PV line
            selDepth = 0;

            // Reset aspiration window starting size
            delta     = 5 + threadIdx % 8 + std::abs(rootMoves[pvIdx].meanSquaredScore) / 9000;
            Value avg = rootMoves[pvIdx].averageScore;
            alpha     = std::max(avg - delta, -VALUE_INFINITE);
            beta      = std::min(avg + delta, VALUE_INFINITE);

            // Adjust optimism based on root move's averageScore
            optimism[us]  = 137 * avg / (std::abs(avg) + 91);
            optimism[~us] = -optimism[us];

            // Start with a small aspiration window and, in the case of a fail
            // high/low, re-search with a bigger window until we don't fail
            // high/low anymore.
            int failedHighCnt = 0;
            while (true)
            {
                // Adjust the effective depth searched, but ensure at least one
                // effective increment for every four searchAgain steps (see issue #2717).
                Depth adjustedDepth =
                  std::max(1, rootDepth - failedHighCnt - 3 * (searchAgainCounter + 1) / 4);
                rootDelta = beta - alpha;
                bestValue = search<Root>(rootPos, ss, alpha, beta, adjustedDepth, false);

                // Bring the best move to the front. It is critical that sorting
                // is done with a stable algorithm because all the values but the
                // first and eventually the new best one is set to -VALUE_INFINITE
                // and we want to keep the same order for all the moves except the
                // new PV that goes to the front. Note that in the case of MultiPV
                // search the already searched PV lines are preserved.
                std::stable_sort(rootMoves.begin() + pvIdx, rootMoves.begin() + pvLast);

                // If search has been stopped, we break immediately. Sorting is
                // safe because RootMoves is still valid, although it refers to
                // the previous iteration.
                if (threads.stop)
                    break;

                // When failing high/low give some update before a re-search. To avoid
                // excessive output that could hang GUIs like Fritz 19, only start
                // at nodes > 10M (rather than depth N, which can be reached quickly)
                if (mainThread && multiPV == 1 && (bestValue <= alpha || bestValue >= beta)
                    && nodes > 10000000)
                    main_manager()->pv(*this, threads, tt, rootDepth);

                // In case of failing low/high increase aspiration window and re-search,
                // otherwise exit the loop.
                if (bestValue <= alpha)
                {
                    beta  = alpha;
                    alpha = std::max(bestValue - delta, -VALUE_INFINITE);

                    failedHighCnt = 0;
                    if (mainThread)
                        mainThread->stopOnPonderhit = false;
                }
                else if (bestValue >= beta)
                {
                    beta = std::min(bestValue + delta, VALUE_INFINITE);
                    ++failedHighCnt;
                }
                else
                    break;

                delta += delta / 3;

                assert(alpha >= -VALUE_INFINITE && beta <= VALUE_INFINITE);
            }

            // Sort the PV lines searched so far and update the GUI
            std::stable_sort(rootMoves.begin() + pvFirst, rootMoves.begin() + pvIdx + 1);

            if (mainThread
                && (threads.stop || pvIdx + 1 == multiPV || nodes > 10000000)
                // A thread that aborted search can have mated-in/TB-loss PV and
                // score that cannot be trusted, i.e. it can be delayed or refuted
                // if we would have had time to fully search other root-moves. Thus
                // we suppress this output and below pick a proven score/PV for this
                // thread (from the previous iteration).
                && !(threads.abortedSearch && is_loss(rootMoves[0].uciScore)))
                main_manager()->pv(*this, threads, tt, rootDepth);

            if (threads.stop)
                break;
        }

        if (!threads.stop)
            completedDepth = rootDepth;

        // We make sure not to pick an unproven mated-in score,
        // in case this thread prematurely stopped search (aborted-search).
        if (threads.abortedSearch && rootMoves[0].score != -VALUE_INFINITE
            && is_loss(rootMoves[0].score))
        {
            // Bring the last best move to the front for best thread selection.
            Utility::move_to_front(rootMoves, [&lastBestPV = std::as_const(lastBestPV)](
                                                const auto& rm) { return rm == lastBestPV[0]; });
            rootMoves[0].pv    = lastBestPV;
            rootMoves[0].score = rootMoves[0].uciScore = lastBestScore;
        }
        else if (rootMoves[0].pv[0] != lastBestPV[0])
        {
            lastBestPV        = rootMoves[0].pv;
            lastBestScore     = rootMoves[0].score;
            lastBestMoveDepth = rootDepth;
        }

        if (!mainThread)
            continue;

        // Have we found a "mate in x"?
        if (limits.mate && rootMoves[0].score == rootMoves[0].uciScore
            && ((rootMoves[0].score >= VALUE_MATE_IN_MAX_PLY
                 && VALUE_MATE - rootMoves[0].score <= 2 * limits.mate)
                || (rootMoves[0].score != -VALUE_INFINITE
                    && rootMoves[0].score <= VALUE_MATED_IN_MAX_PLY
                    && VALUE_MATE + rootMoves[0].score <= 2 * limits.mate)))
            threads.stop = true;

        // If the skill level is enabled and time is up, pick a sub-optimal best move
        if (skill.enabled() && skill.time_to_pick(rootDepth))
            skill.pick_best(rootMoves, multiPV);

        // Use part of the gained time from a previous stable move for the current move
        for (auto&& th : threads)
        {
            totBestMoveChanges += th->worker->bestMoveChanges;
            th->worker->bestMoveChanges = 0;
        }

        // Do we have time for the next iteration? Can we stop searching now?
        if (limits.use_time_management() && !threads.stop && !mainThread->stopOnPonderhit)
        {
            uint64_t nodesEffort =
              rootMoves[0].effort * 100000 / std::max(size_t(1), size_t(nodes));

            double fallingEval =
              (11.325 + 2.115 * (mainThread->bestPreviousAverageScore - bestValue)
               + 0.987 * (mainThread->iterValue[iterIdx] - bestValue))
              / 100.0;
            fallingEval = std::clamp(fallingEval, 0.5688, 1.5698);

            // If the bestMove is stable over several iterations, reduce time accordingly
            double k      = 0.5189;
            double center = lastBestMoveDepth + 11.57;
            timeReduction = 0.723 + 0.79 / (1.104 + std::exp(-k * (completedDepth - center)));
            double reduction =
              (1.455 + mainThread->previousTimeReduction) / (2.2375 * timeReduction);
            double bestMoveInstability = 1.04 + 1.8956 * totBestMoveChanges / threads.size();

            double totalTime =
              mainThread->tm.optimum() * fallingEval * reduction * bestMoveInstability;

            // Cap used time in case of a single legal move for a better viewer experience
            if (rootMoves.size() == 1)
                totalTime = std::min(502.0, totalTime);

            auto elapsedTime = elapsed();

            if (completedDepth >= 10 && nodesEffort >= 92425 && elapsedTime > totalTime * 0.666
                && !mainThread->ponder)
                threads.stop = true;

            // Stop the search if we have exceeded the totalTime or maximum
            if (elapsedTime > std::min(totalTime, double(mainThread->tm.maximum())))
            {
                // If we are allowed to ponder do not stop the search now but
                // keep pondering until the GUI sends "ponderhit" or "stop".
                if (mainThread->ponder)
                    mainThread->stopOnPonderhit = true;
                else
                    threads.stop = true;
            }
            else
                threads.increaseDepth = mainThread->ponder || elapsedTime <= totalTime * 0.503;
        }

        mainThread->iterValue[iterIdx] = bestValue;
        iterIdx                        = (iterIdx + 1) & 3;
    }

    if (!mainThread)
        return;

    mainThread->previousTimeReduction = timeReduction;

    // If the skill level is enabled, swap the best PV line with the sub-optimal one
    if (skill.enabled())
        std::swap(rootMoves[0],
                  *std::find(rootMoves.begin(), rootMoves.end(),
                             skill.best ? skill.best : skill.pick_best(rootMoves, multiPV)));
}


void Search::Worker::do_move(Position& pos, const Move move, StateInfo& st, Stack* const ss) {
    do_move(pos, move, st, pos.gives_check(move), ss);
}

void Search::Worker::do_move(
  Position& pos, const Move move, StateInfo& st, const bool givesCheck, Stack* const ss) {
    bool       capture = pos.capture_stage(move);
    DirtyPiece dp      = pos.do_move(move, st, givesCheck, &tt);
    nodes.fetch_add(1, std::memory_order_relaxed);
    accumulatorStack.push(dp);
    if (ss != nullptr)
    {
        ss->currentMove         = move;
        ss->continuationHistory = &continuationHistory[ss->inCheck][capture][dp.pc][move.to_sq()];
        ss->continuationCorrectionHistory = &continuationCorrectionHistory[dp.pc][move.to_sq()];
    }
}

void Search::Worker::do_null_move(Position& pos, StateInfo& st) { pos.do_null_move(st, tt); }

void Search::Worker::undo_move(Position& pos, const Move move) {
    pos.undo_move(move);
    accumulatorStack.pop();
}

void Search::Worker::undo_null_move(Position& pos) { pos.undo_null_move(); }


// Reset histories, usually before a new game
void Search::Worker::clear() {
    mainHistory.fill(68);
    captureHistory.fill(-689);
    pawnHistory.fill(-1238);
    pawnCorrectionHistory.fill(5);
    minorPieceCorrectionHistory.fill(0);
    nonPawnCorrectionHistory.fill(0);

    ttMoveHistory = 0;

    for (auto& to : continuationCorrectionHistory)
        for (auto& h : to)
            h.fill(8);

    for (bool inCheck : {false, true})
        for (StatsType c : {NoCaptures, Captures})
            for (auto& to : continuationHistory[inCheck][c])
                for (auto& h : to)
                    h.fill(-529);

    for (size_t i = 1; i < reductions.size(); ++i)
        reductions[i] = int(2809 / 128.0 * std::log(i));

    refreshTable.clear(networks[numaAccessToken]);
}


// Main search function for both PV and non-PV nodes
template<NodeType nodeType>
Value Search::Worker::search(
  Position& pos, Stack* ss, Value alpha, Value beta, Depth depth, bool cutNode) {

    constexpr bool PvNode   = nodeType != NonPV;
    constexpr bool rootNode = nodeType == Root;
    const bool     allNode  = !(PvNode || cutNode);

    // Dive into quiescence search when the depth reaches zero
    if (depth <= 0)
    {
        constexpr auto nt = PvNode ? PV : NonPV;
        return qsearch<nt>(pos, ss, alpha, beta);
    }

    // Limit the depth if extensions made it too large
    depth = std::min(depth, MAX_PLY - 1);

    // Check if we have an upcoming move that draws by repetition
    if (!rootNode && alpha < VALUE_DRAW && pos.upcoming_repetition(ss->ply))
    {
        alpha = value_draw(nodes);
        if (alpha >= beta)
            return alpha;
    }

    assert(-VALUE_INFINITE <= alpha && alpha < beta && beta <= VALUE_INFINITE);
    assert(PvNode || (alpha == beta - 1));
    assert(0 < depth && depth < MAX_PLY);
    assert(!(PvNode && cutNode));

    Move      pv[MAX_PLY + 1];
    StateInfo st;

    Key   posKey;
    Move  move, excludedMove, bestMove;
    Depth extension, newDepth;
    Value bestValue, value, eval, maxValue, probCutBeta;
    bool  givesCheck, improving, priorCapture, opponentWorsening;
    bool  capture, ttCapture;
    int   priorReduction;
    Piece movedPiece;

    SearchedList capturesSearched;
    SearchedList quietsSearched;

    // Step 1. Initialize node
    ss->inCheck   = pos.checkers();
    priorCapture  = pos.captured_piece();
    Color us      = pos.side_to_move();
    ss->moveCount = 0;
    bestValue     = -VALUE_INFINITE;
    maxValue      = VALUE_INFINITE;

    // Check for the available remaining time
    if (is_mainthread())
        main_manager()->check_time(*this);

    // Used to send selDepth info to GUI (selDepth counts from 1, ply from 0)
    if (PvNode && selDepth < ss->ply + 1)
        selDepth = ss->ply + 1;

    if (!rootNode)
    {
        // Step 2. Check for aborted search and immediate draw
        if (threads.stop.load(std::memory_order_relaxed) || pos.is_draw(ss->ply)
            || ss->ply >= MAX_PLY)
            return (ss->ply >= MAX_PLY && !ss->inCheck) ? evaluate(pos) : value_draw(nodes);

        // Step 3. Mate distance pruning. Even if we mate at the next move our score
        // would be at best mate_in(ss->ply + 1), but if alpha is already bigger because
        // a shorter mate was found upward in the tree then there is no need to search
        // because we will never beat the current alpha. Same logic but with reversed
        // signs apply also in the opposite condition of being mated instead of giving
        // mate. In this case, return a fail-high score.
        alpha = std::max(mated_in(ss->ply), alpha);
        beta  = std::min(mate_in(ss->ply + 1), beta);
        if (alpha >= beta)
            return alpha;
    }

    assert(0 <= ss->ply && ss->ply < MAX_PLY);

    Square prevSq  = ((ss - 1)->currentMove).is_ok() ? ((ss - 1)->currentMove).to_sq() : SQ_NONE;
    bestMove       = Move::none();
    priorReduction = (ss - 1)->reduction;
    (ss - 1)->reduction = 0;
    ss->statScore       = 0;
    (ss + 2)->cutoffCnt = 0;

    // Step 4. Transposition table lookup
    excludedMove                   = ss->excludedMove;
    posKey                         = pos.key();
    auto [ttHit, ttData, ttWriter] = tt.probe(posKey);
    // Need further processing of the saved data
    ss->ttHit    = ttHit;
    ttData.move  = rootNode ? rootMoves[pvIdx].pv[0] : ttHit ? ttData.move : Move::none();
    ttData.value = ttHit ? value_from_tt(ttData.value, ss->ply, pos.rule50_count()) : VALUE_NONE;
    ss->ttPv     = excludedMove ? ss->ttPv : PvNode || (ttHit && ttData.is_pv);
    ttCapture    = ttData.move && pos.capture_stage(ttData.move);

    // At this point, if excluded, skip straight to step 6, static eval. However,
    // to save indentation, we list the condition in all code between here and there.

    // At non-PV nodes we check for an early TT cutoff
    if (!PvNode && !excludedMove && ttData.depth > depth - (ttData.value <= beta)
        && is_valid(ttData.value)  // Can happen when !ttHit or when access race in probe()
        && (ttData.bound & (ttData.value >= beta ? BOUND_LOWER : BOUND_UPPER))
        && (cutNode == (ttData.value >= beta) || depth > 5))
    {
        // If ttMove is quiet, update move sorting heuristics on TT hit
        if (ttData.move && ttData.value >= beta)
        {
            // Bonus for a quiet ttMove that fails high
            if (!ttCapture)
                update_quiet_histories(pos, ss, *this, ttData.move,
                                       std::min(130 * depth - 71, 1043));

            // Extra penalty for early quiet moves of the previous ply
            if (prevSq != SQ_NONE && (ss - 1)->moveCount < 4 && !priorCapture)
                update_continuation_histories(ss - 1, pos.piece_on(prevSq), prevSq, -2142);
        }

        // Partial workaround for the graph history interaction problem
        // For high rule50 counts don't produce transposition table cutoffs.
        if (pos.rule50_count() < 96)
        {
            if (depth >= 8 && ttData.move && pos.pseudo_legal(ttData.move) && pos.legal(ttData.move)
                && !is_decisive(ttData.value))
            {
                pos.do_move(ttData.move, st);
                Key nextPosKey                             = pos.key();
                auto [ttHitNext, ttDataNext, ttWriterNext] = tt.probe(nextPosKey);
                pos.undo_move(ttData.move);

                // Check that the ttValue after the tt move would also trigger a cutoff
                if (!is_valid(ttDataNext.value))
                    return ttData.value;
                if ((ttData.value >= beta) == (-ttDataNext.value >= beta))
                    return ttData.value;
            }
            else
                return ttData.value;
        }
    }

    // Step 5. Tablebases probe
    if (!rootNode && !excludedMove && tbConfig.cardinality)
    {
        int piecesCount = pos.count<ALL_PIECES>();

        if (piecesCount <= tbConfig.cardinality
            && (piecesCount < tbConfig.cardinality || depth >= tbConfig.probeDepth)
            && pos.rule50_count() == 0 && !pos.can_castle(ANY_CASTLING))
        {
            TB::ProbeState err;
            TB::WDLScore   wdl = Tablebases::probe_wdl(pos, &err);

            // Force check of time on the next occasion
            if (is_mainthread())
                main_manager()->callsCnt = 0;

            if (err != TB::ProbeState::FAIL)
            {
                tbHits.fetch_add(1, std::memory_order_relaxed);

                int drawScore = tbConfig.useRule50 ? 1 : 0;

                Value tbValue = VALUE_TB - ss->ply;

                // Use the range VALUE_TB to VALUE_TB_WIN_IN_MAX_PLY to score
                value = wdl < -drawScore ? -tbValue
                      : wdl > drawScore  ? tbValue
                                         : VALUE_DRAW + 2 * wdl * drawScore;

                Bound b = wdl < -drawScore ? BOUND_UPPER
                        : wdl > drawScore  ? BOUND_LOWER
                                           : BOUND_EXACT;

                if (b == BOUND_EXACT || (b == BOUND_LOWER ? value >= beta : value <= alpha))
                {
                    ttWriter.write(posKey, value_to_tt(value, ss->ply), ss->ttPv, b,
                                   std::min(MAX_PLY - 1, depth + 6), Move::none(), VALUE_NONE,
                                   tt.generation());

                    return value;
                }

                if (PvNode)
                {
                    if (b == BOUND_LOWER)
                        bestValue = value, alpha = std::max(alpha, bestValue);
                    else
                        maxValue = value;
                }
            }
        }
    }

    // Step 6. Static evaluation of the position
    Value      unadjustedStaticEval = VALUE_NONE;
    const auto correctionValue      = correction_value(*this, pos, ss);
    if (ss->inCheck)
    {
        // Skip early pruning when in check
        ss->staticEval = eval = (ss - 2)->staticEval;
        improving             = false;
        goto moves_loop;
    }
    else if (excludedMove)
        unadjustedStaticEval = eval = ss->staticEval;
    else if (ss->ttHit)
    {
        // Never assume anything about values stored in TT
        unadjustedStaticEval = ttData.eval;
        if (!is_valid(unadjustedStaticEval))
            unadjustedStaticEval = evaluate(pos);

        ss->staticEval = eval = to_corrected_static_eval(unadjustedStaticEval, correctionValue);

        // ttValue can be used as a better position evaluation
        if (is_valid(ttData.value)
            && (ttData.bound & (ttData.value > eval ? BOUND_LOWER : BOUND_UPPER)))
            eval = ttData.value;
    }
    else
    {
        unadjustedStaticEval = evaluate(pos);
        ss->staticEval = eval = to_corrected_static_eval(unadjustedStaticEval, correctionValue);

        // Static evaluation is saved as it was before adjustment by correction history
        ttWriter.write(posKey, VALUE_NONE, ss->ttPv, BOUND_NONE, DEPTH_UNSEARCHED, Move::none(),
                       unadjustedStaticEval, tt.generation());
    }

    // Use static evaluation difference to improve quiet move ordering
    if (((ss - 1)->currentMove).is_ok() && !(ss - 1)->inCheck && !priorCapture)
    {
        int bonus = std::clamp(-10 * int((ss - 1)->staticEval + ss->staticEval), -2023, 1563) + 583;
        mainHistory[~us][((ss - 1)->currentMove).from_to()] << bonus * 944 / 1024;
        if (!ttHit && type_of(pos.piece_on(prevSq)) != PAWN
            && ((ss - 1)->currentMove).type_of() != PROMOTION)
            pawnHistory[pawn_history_index(pos)][pos.piece_on(prevSq)][prevSq]
              << bonus * 1438 / 1024;
    }

    // Set up the improving flag, which is true if current static evaluation is
    // bigger than the previous static evaluation at our turn (if we were in
    // check at our previous move we go back until we weren't in check) and is
    // false otherwise. The improving flag is used in various pruning heuristics.
    improving         = ss->staticEval > (ss - 2)->staticEval;
    opponentWorsening = ss->staticEval > -(ss - 1)->staticEval;

    if (priorReduction >= (depth < 10 ? 2 : 3) && !opponentWorsening)
        depth++;
    if (priorReduction >= 2 && depth >= 2 && ss->staticEval + (ss - 1)->staticEval > 173)
        depth--;

    // Step 7. Razoring
    // If eval is really low, skip search entirely and return the qsearch value.
    // For PvNodes, we must have a guard against mates being returned.
<<<<<<< HEAD
    if (!PvNode && eval < alpha - 254 - std::abs(correctionValue) / 32000 - 290 * depth * depth)
=======
    if (!PvNode && eval < alpha - 514 - 294 * depth * depth)
>>>>>>> 7fe46b5a
        return qsearch<NonPV>(pos, ss, alpha, beta);

    // Step 8. Futility pruning: child node
    // The depth condition is important for mate finding.
    {
        auto futility_margin = [&](Depth d) {
            Value futilityMult = 91 - 21 * (!ss->ttHit);

            return futilityMult * d                                //
                 - 2094 * improving * futilityMult / 1024          //
                 - 1324 * opponentWorsening * futilityMult / 4096  //
                 + (ss - 1)->statScore / 331                       //
                 + std::abs(correctionValue) / 158105;
        };

        if (!ss->ttPv && depth < 14 && eval - futility_margin(depth) >= beta && eval >= beta
            && (!ttData.move || ttCapture) && !is_loss(beta) && !is_win(eval))
            return beta + (eval - beta) / 3;
    }

    // Step 9. Null move search with verification search
    if (cutNode && ss->staticEval >= beta - 18 * depth + 390 && !excludedMove
        && pos.non_pawn_material(us) && ss->ply >= nmpMinPly && !is_loss(beta))
    {
        assert((ss - 1)->currentMove != Move::null());

        // Null move dynamic reduction based on depth
        Depth R = 6 + depth / 3;

        ss->currentMove                   = Move::null();
        ss->continuationHistory           = &continuationHistory[0][0][NO_PIECE][0];
        ss->continuationCorrectionHistory = &continuationCorrectionHistory[NO_PIECE][0];

        do_null_move(pos, st);

        Value nullValue = -search<NonPV>(pos, ss + 1, -beta, -beta + 1, depth - R, false);

        undo_null_move(pos);

        // Do not return unproven mate or TB scores
        if (nullValue >= beta && !is_win(nullValue))
        {
            if (nmpMinPly || depth < 16)
                return nullValue;

            assert(!nmpMinPly);  // Recursive verification is not allowed

            // Do verification search at high depths, with null move pruning disabled
            // until ply exceeds nmpMinPly.
            nmpMinPly = ss->ply + 3 * (depth - R) / 4;

            Value v = search<NonPV>(pos, ss, beta - 1, beta, depth - R, false);

            nmpMinPly = 0;

            if (v >= beta)
                return nullValue;
        }
    }

    improving |= ss->staticEval >= beta;

    // Step 10. Internal iterative reductions
    // At sufficient depth, reduce depth for PV/Cut nodes without a TTMove.
    // (*Scaler) Especially if they make IIR less aggressive.
    if (!allNode && depth >= 6 && !ttData.move && priorReduction <= 3)
        depth--;

    // Step 11. ProbCut
    // If we have a good enough capture (or queen promotion) and a reduced search
    // returns a value much above beta, we can (almost) safely prune the previous move.
    probCutBeta = beta + 224 - 64 * improving;
    if (depth >= 3
        && !is_decisive(beta)
        // If value from transposition table is lower than probCutBeta, don't attempt
        // probCut there
        && !(is_valid(ttData.value) && ttData.value < probCutBeta))
    {
        assert(probCutBeta < VALUE_INFINITE && probCutBeta > beta);

        MovePicker mp(pos, ttData.move, probCutBeta - ss->staticEval, &captureHistory);
        Depth      dynamicReduction = (ss->staticEval - beta) / 306;
        Depth      probCutDepth     = std::max(depth - 5 - dynamicReduction, 0);

        while ((move = mp.next_move()) != Move::none())
        {
            assert(move.is_ok());

            if (move == excludedMove || !pos.legal(move))
                continue;

            assert(pos.capture_stage(move));

            movedPiece = pos.moved_piece(move);

            do_move(pos, move, st, ss);

            // Perform a preliminary qsearch to verify that the move holds
            value = -qsearch<NonPV>(pos, ss + 1, -probCutBeta, -probCutBeta + 1);

            // If the qsearch held, perform the regular search
            if (value >= probCutBeta && probCutDepth > 0)
                value = -search<NonPV>(pos, ss + 1, -probCutBeta, -probCutBeta + 1, probCutDepth,
                                       !cutNode);

            undo_move(pos, move);

            if (value >= probCutBeta)
            {
                // Save ProbCut data into transposition table
                ttWriter.write(posKey, value_to_tt(value, ss->ply), ss->ttPv, BOUND_LOWER,
                               probCutDepth + 1, move, unadjustedStaticEval, tt.generation());

                if (!is_decisive(value))
                    return value - (probCutBeta - beta);
            }
        }
    }

moves_loop:  // When in check, search starts here

    // Step 12. A small Probcut idea
    probCutBeta = beta + 418;
    if ((ttData.bound & BOUND_LOWER) && ttData.depth >= depth - 4 && ttData.value >= probCutBeta
        && !is_decisive(beta) && is_valid(ttData.value) && !is_decisive(ttData.value))
        return probCutBeta;

    const PieceToHistory* contHist[] = {
      (ss - 1)->continuationHistory, (ss - 2)->continuationHistory, (ss - 3)->continuationHistory,
      (ss - 4)->continuationHistory, (ss - 5)->continuationHistory, (ss - 6)->continuationHistory};


    MovePicker mp(pos, ttData.move, depth, &mainHistory, &lowPlyHistory, &captureHistory, contHist,
                  &pawnHistory, ss->ply);

    value = bestValue;

    int moveCount = 0;

    // Step 13. Loop through all pseudo-legal moves until no moves remain
    // or a beta cutoff occurs.
    while ((move = mp.next_move()) != Move::none())
    {
        assert(move.is_ok());

        if (move == excludedMove)
            continue;

        // Check for legality
        if (!pos.legal(move))
            continue;

        // At root obey the "searchmoves" option and skip moves not listed in Root
        // Move List. In MultiPV mode we also skip PV moves that have been already
        // searched and those of lower "TB rank" if we are in a TB root position.
        if (rootNode && !std::count(rootMoves.begin() + pvIdx, rootMoves.begin() + pvLast, move))
            continue;

        ss->moveCount = ++moveCount;

        if (rootNode && is_mainthread() && nodes > 10000000)
        {
            main_manager()->updates.onIter(
              {depth, UCIEngine::move(move, pos.is_chess960()), moveCount + pvIdx});
        }
        if (PvNode)
            (ss + 1)->pv = nullptr;

        extension  = 0;
        capture    = pos.capture_stage(move);
        movedPiece = pos.moved_piece(move);
        givesCheck = pos.gives_check(move);

        (ss + 1)->quietMoveStreak = (!capture && !givesCheck) ? (ss->quietMoveStreak + 1) : 0;

        // Calculate new depth for this move
        newDepth = depth - 1;

        int delta = beta - alpha;

        Depth r = reduction(improving, depth, moveCount, delta);

        // Increase reduction for ttPv nodes (*Scaler)
        // Smaller or even negative value is better for short time controls
        // Bigger value is better for long time controls
        if (ss->ttPv)
            r += 946;

        // Step 14. Pruning at shallow depth.
        // Depth conditions are important for mate finding.
        if (!rootNode && pos.non_pawn_material(us) && !is_loss(bestValue))
        {
            // Skip quiet moves if movecount exceeds our FutilityMoveCount threshold
            if (moveCount >= (3 + depth * depth) / (2 - improving))
                mp.skip_quiet_moves();

            // Reduced depth of the next LMR search
            int lmrDepth = newDepth - r / 1024;

            if (capture || givesCheck)
            {
                Piece capturedPiece = pos.piece_on(move.to_sq());
                int   captHist = captureHistory[movedPiece][move.to_sq()][type_of(capturedPiece)];

                // Futility pruning for captures
                if (!givesCheck && lmrDepth < 7 && !ss->inCheck)
                {

                    Value futilityValue = ss->staticEval + 231 + 211 * lmrDepth
                                        + PieceValue[capturedPiece] + 130 * captHist / 1024;

                    if (futilityValue <= alpha)
                        continue;
                }

                // SEE based pruning for captures and checks
                int margin = std::clamp(157 * depth + captHist / 29, 0, 279 * depth);
                if (!pos.see_ge(move, -margin))
                {
                    bool mayStalemateTrap =
                      depth > 2 && alpha < 0 && pos.non_pawn_material(us) == PieceValue[movedPiece]
                      && PieceValue[movedPiece] >= RookValue
                      // it can't be stalemate if we moved a piece adjacent to the king
                      && !(attacks_bb<KING>(pos.square<KING>(us)) & move.from_sq())
                      && !mp.can_move_king_or_pawn();

                    // avoid pruning sacrifices of our last piece for stalemate
                    if (!mayStalemateTrap)
                        continue;
                }
            }
            else
            {
                int history = (*contHist[0])[movedPiece][move.to_sq()]
                            + (*contHist[1])[movedPiece][move.to_sq()]
                            + pawnHistory[pawn_history_index(pos)][movedPiece][move.to_sq()];

                // Continuation history based pruning
                if (history < -4312 * depth)
                    continue;

                history += 76 * mainHistory[us][move.from_to()] / 32;

                lmrDepth += history / 3220;

                Value baseFutility = (bestMove ? 47 : 218);
                Value futilityValue =
                  ss->staticEval + baseFutility + 134 * lmrDepth + 90 * (ss->staticEval > alpha);

                // Futility pruning: parent node
                // (*Scaler): Generally, more frequent futility pruning
                // scales well with respect to time and threads
                if (!ss->inCheck && lmrDepth < 11 && futilityValue <= alpha)
                {
                    if (bestValue <= futilityValue && !is_decisive(bestValue)
                        && !is_win(futilityValue))
                        bestValue = futilityValue;
                    continue;
                }

                lmrDepth = std::max(lmrDepth, 0);

                // Prune moves with negative SEE
                if (!pos.see_ge(move, -27 * lmrDepth * lmrDepth))
                    continue;
            }
        }

        // Step 15. Extensions
        // Singular extension search. If all moves but one
        // fail low on a search of (alpha-s, beta-s), and just one fails high on
        // (alpha, beta), then that move is singular and should be extended. To
        // verify this we do a reduced search on the position excluding the ttMove
        // and if the result is lower than ttValue minus a margin, then we will
        // extend the ttMove. Recursive singular search is avoided.

        // (*Scaler) Generally, higher singularBeta (i.e closer to ttValue)
        // and lower extension margins scale well.

        if (!rootNode && move == ttData.move && !excludedMove && depth >= 6 + ss->ttPv
            && is_valid(ttData.value) && !is_decisive(ttData.value) && (ttData.bound & BOUND_LOWER)
            && ttData.depth >= depth - 3)
        {
            Value singularBeta  = ttData.value - (56 + 81 * (ss->ttPv && !PvNode)) * depth / 60;
            Depth singularDepth = newDepth / 2;

            ss->excludedMove = move;
            value = search<NonPV>(pos, ss, singularBeta - 1, singularBeta, singularDepth, cutNode);
            ss->excludedMove = Move::none();

            if (value < singularBeta)
            {
                int corrValAdj   = std::abs(correctionValue) / 229958;
                int doubleMargin = -4 + 198 * PvNode - 212 * !ttCapture - corrValAdj
                                 - 921 * ttMoveHistory / 127649 - (ss->ply > rootDepth) * 45;
                int tripleMargin = 76 + 308 * PvNode - 250 * !ttCapture + 92 * ss->ttPv - corrValAdj
                                 - (ss->ply * 2 > rootDepth * 3) * 52;

                extension =
                  1 + (value < singularBeta - doubleMargin) + (value < singularBeta - tripleMargin);

                depth++;
            }

            // Multi-cut pruning
            // Our ttMove is assumed to fail high based on the bound of the TT entry,
            // and if after excluding the ttMove with a reduced search we fail high
            // over the original beta, we assume this expected cut-node is not
            // singular (multiple moves fail high), and we can prune the whole
            // subtree by returning a softbound.
            else if (value >= beta && !is_decisive(value))
                return value;

            // Negative extensions
            // If other moves failed high over (ttValue - margin) without the
            // ttMove on a reduced search, but we cannot do multi-cut because
            // (ttValue - margin) is lower than the original beta, we do not know
            // if the ttMove is singular or can do a multi-cut, so we reduce the
            // ttMove in favor of other moves based on some conditions:

            // If the ttMove is assumed to fail high over current beta
            else if (ttData.value >= beta)
                extension = -3;

            // If we are on a cutNode but the ttMove is not assumed to fail high
            // over current beta
            else if (cutNode)
                extension = -2;
        }

        // Step 16. Make the move
        do_move(pos, move, st, givesCheck, ss);

        // Add extension to new depth
        newDepth += extension;
        uint64_t nodeCount = rootNode ? uint64_t(nodes) : 0;

        // Decrease reduction for PvNodes (*Scaler)
        if (ss->ttPv)
            r -= 2618 + PvNode * 991 + (ttData.value > alpha) * 903
               + (ttData.depth >= depth) * (978 + cutNode * 1051);

        // These reduction adjustments have no proven non-linear scaling

        r += 700 - 6 * msb(depth);  // Base reduction offset to compensate for other tweaks
        r -= moveCount * (64 - 2 * msb(depth));
        r -= std::abs(correctionValue) / 30450;

        // Increase reduction for cut nodes
        if (cutNode)
            r += 3092 + 2 * msb(depth) + (980 + 15 * msb(depth)) * !ttData.move;

        // Increase reduction if ttMove is a capture
        if (ttCapture)
            r += 1467 - 40 * msb(depth);

        // Increase reduction if next ply has a lot of fail high
        if ((ss + 1)->cutoffCnt > 2)
            r += 1041 + 34 * msb(depth) + allNode * (752 + 226 * msb(depth));

        r += (ss + 1)->quietMoveStreak * 50;

        // For first picked move (ttMove) reduce reduction
        if (move == ttData.move)
            r -= 2096 + 27 * msb(depth);

        if (capture)
            ss->statScore = 803 * int(PieceValue[pos.captured_piece()]) / 128
                          + captureHistory[movedPiece][move.to_sq()][type_of(pos.captured_piece())];
        else
            ss->statScore = 2 * mainHistory[us][move.from_to()]
                          + (*contHist[0])[movedPiece][move.to_sq()]
                          + (*contHist[1])[movedPiece][move.to_sq()];

        // Decrease/increase reduction for moves with a good/bad history
        r -= ss->statScore * (734 - 12 * msb(depth)) / 8192;

        // Step 17. Late moves reduction / extension (LMR)
        if (depth >= 2 && moveCount > 1)
        {
            // In general we want to cap the LMR depth search at newDepth, but when
            // reduction is negative, we allow this move a limited search extension
            // beyond the first move depth.
            // To prevent problems when the max value is less than the min value,
            // std::clamp has been replaced by a more robust implementation.
            Depth d =
              std::max(1, std::min(newDepth - r / 1024, newDepth + (PvNode ? 2 : 1))) + PvNode;

            ss->reduction = newDepth - d;
            value         = -search<NonPV>(pos, ss + 1, -(alpha + 1), -alpha, d, true);
            ss->reduction = 0;

            // Do a full-depth search when reduced LMR search fails high
            // (*Scaler) Usually doing more shallower searches
            // doesn't scale well to longer TCs
            if (value > alpha)
            {
                // Adjust full-depth search based on LMR results - if the result was
                // good enough search deeper, if it was bad enough search shallower.
                const bool doDeeperSearch = d < newDepth && value > (bestValue + 43 + 2 * newDepth);
                const bool doShallowerSearch = value < bestValue + 9;

                newDepth += doDeeperSearch - doShallowerSearch;

                if (newDepth > d)
                    value = -search<NonPV>(pos, ss + 1, -(alpha + 1), -alpha, newDepth, !cutNode);

                // Post LMR continuation history updates
                update_continuation_histories(ss, movedPiece, move.to_sq(), 1365);
            }
        }

        // Step 18. Full-depth search when LMR is skipped
        else if (!PvNode || moveCount > 1)
        {
            // Increase reduction if ttMove is not present
            if (!ttData.move)
                r += 1178 + 35 * msb(depth);

            if (depth < 5)
                r += 1080;

            // Note that if expected reduction is high, we reduce search depth here
            value = -search<NonPV>(pos, ss + 1, -(alpha + 1), -alpha,
                                   newDepth - (r > 3212) - (r > 4784 && newDepth > 2), !cutNode);
        }

        // For PV nodes only, do a full PV search on the first move or after a fail high,
        // otherwise let the parent node fail low with value <= alpha and try another move.
        if (PvNode && (moveCount == 1 || value > alpha))
        {
            (ss + 1)->pv    = pv;
            (ss + 1)->pv[0] = Move::none();

            // Extend move from transposition table if we are about to dive into qsearch.
            if (move == ttData.move && rootDepth > 8)
                newDepth = std::max(newDepth, 1);

            value = -search<PV>(pos, ss + 1, -beta, -alpha, newDepth, false);
        }

        // Step 19. Undo move
        undo_move(pos, move);

        assert(value > -VALUE_INFINITE && value < VALUE_INFINITE);

        // Step 20. Check for a new best move
        // Finished searching the move. If a stop occurred, the return value of
        // the search cannot be trusted, and we return immediately without updating
        // best move, principal variation nor transposition table.
        if (threads.stop.load(std::memory_order_relaxed))
            return VALUE_ZERO;

        if (rootNode)
        {
            RootMove& rm = *std::find(rootMoves.begin(), rootMoves.end(), move);

            rm.effort += nodes - nodeCount;

            rm.averageScore =
              rm.averageScore != -VALUE_INFINITE ? (value + rm.averageScore) / 2 : value;

            rm.meanSquaredScore = rm.meanSquaredScore != -VALUE_INFINITE * VALUE_INFINITE
                                  ? (value * std::abs(value) + rm.meanSquaredScore) / 2
                                  : value * std::abs(value);

            // PV move or new best move?
            if (moveCount == 1 || value > alpha)
            {
                rm.score = rm.uciScore = value;
                rm.selDepth            = selDepth;
                rm.scoreLowerbound = rm.scoreUpperbound = false;

                if (value >= beta)
                {
                    rm.scoreLowerbound = true;
                    rm.uciScore        = beta;
                }
                else if (value <= alpha)
                {
                    rm.scoreUpperbound = true;
                    rm.uciScore        = alpha;
                }

                rm.pv.resize(1);

                assert((ss + 1)->pv);

                for (Move* m = (ss + 1)->pv; *m != Move::none(); ++m)
                    rm.pv.push_back(*m);

                // We record how often the best move has been changed in each iteration.
                // This information is used for time management. In MultiPV mode,
                // we must take care to only do this for the first PV line.
                if (moveCount > 1 && !pvIdx)
                    ++bestMoveChanges;
            }
            else
                // All other moves but the PV, are set to the lowest value: this
                // is not a problem when sorting because the sort is stable and the
                // move position in the list is preserved - just the PV is pushed up.
                rm.score = -VALUE_INFINITE;
        }

        // In case we have an alternative move equal in eval to the current bestmove,
        // promote it to bestmove by pretending it just exceeds alpha (but not beta).
        int inc = (value == bestValue && ss->ply + 2 >= rootDepth && (int(nodes) & 14) == 0
                   && !is_win(std::abs(value) + 1));

        if (value + inc > bestValue)
        {
            bestValue = value;

            if (value + inc > alpha)
            {
                bestMove = move;

                if (PvNode && !rootNode)  // Update pv even in fail-high case
                    update_pv(ss->pv, move, (ss + 1)->pv);

                if (value >= beta)
                {
                    // (* Scaler) Especially if they make cutoffCnt increment more often.
                    ss->cutoffCnt += (extension < 2) || PvNode;
                    assert(value >= beta);  // Fail high
                    break;
                }

                // Reduce other moves if we have found at least one score improvement
                if (depth > 2 && depth < 14 && !is_decisive(value))
                    depth -= 2;

                assert(depth > 0);
                alpha = value;  // Update alpha! Always alpha < beta
            }
        }

        // If the move is worse than some previously searched move,
        // remember it, to update its stats later.
        if (move != bestMove && moveCount <= SEARCHEDLIST_CAPACITY)
        {
            if (capture)
                capturesSearched.push_back(move);
            else
                quietsSearched.push_back(move);
        }
    }

    // Step 21. Check for mate and stalemate
    // All legal moves have been searched and if there are no legal moves, it
    // must be a mate or a stalemate. If we are in a singular extension search then
    // return a fail low score.

    assert(moveCount || !ss->inCheck || excludedMove || !MoveList<LEGAL>(pos).size());

    // Adjust best value for fail high cases
    if (bestValue >= beta && !is_decisive(bestValue) && !is_decisive(alpha))
        bestValue = (bestValue * depth + beta) / (depth + 1);

    if (!moveCount)
        bestValue = excludedMove ? alpha : ss->inCheck ? mated_in(ss->ply) : VALUE_DRAW;

    // If there is a move that produces search value greater than alpha,
    // we update the stats of searched moves.
    else if (bestMove)
    {
        update_all_stats(pos, ss, *this, bestMove, prevSq, quietsSearched, capturesSearched, depth,
                         ttData.move);
        if (!PvNode)
            ttMoveHistory << (bestMove == ttData.move ? 809 : -865);
    }

    // Bonus for prior quiet countermove that caused the fail low
    else if (!priorCapture && prevSq != SQ_NONE)
    {
        int bonusScale = -228;
        bonusScale += std::min(-(ss - 1)->statScore / 104, 322);
        bonusScale += std::min(63 * depth, 508);
        bonusScale += 184 * ((ss - 1)->moveCount > 8);
        bonusScale += 143 * (!ss->inCheck && bestValue <= ss->staticEval - 92);
        bonusScale += 149 * (!(ss - 1)->inCheck && bestValue <= -(ss - 1)->staticEval - 70);

        bonusScale = std::max(bonusScale, 0);

        const int scaledBonus = std::min(144 * depth - 92, 1365) * bonusScale;

        update_continuation_histories(ss - 1, pos.piece_on(prevSq), prevSq,
                                      scaledBonus * 400 / 32768);

        mainHistory[~us][((ss - 1)->currentMove).from_to()] << scaledBonus * 220 / 32768;

        if (type_of(pos.piece_on(prevSq)) != PAWN && ((ss - 1)->currentMove).type_of() != PROMOTION)
            pawnHistory[pawn_history_index(pos)][pos.piece_on(prevSq)][prevSq]
              << scaledBonus * 1164 / 32768;
    }

    // Bonus for prior capture countermove that caused the fail low
    else if (priorCapture && prevSq != SQ_NONE)
    {
        Piece capturedPiece = pos.captured_piece();
        assert(capturedPiece != NO_PIECE);
        captureHistory[pos.piece_on(prevSq)][prevSq][type_of(capturedPiece)] << 964;
    }

    if (PvNode)
        bestValue = std::min(bestValue, maxValue);

    // If no good move is found and the previous position was ttPv, then the previous
    // opponent move is probably good and the new position is added to the search tree.
    if (bestValue <= alpha)
        ss->ttPv = ss->ttPv || (ss - 1)->ttPv;

    // Write gathered information in transposition table. Note that the
    // static evaluation is saved as it was before correction history.
    if (!excludedMove && !(rootNode && pvIdx))
        ttWriter.write(posKey, value_to_tt(bestValue, ss->ply), ss->ttPv,
                       bestValue >= beta    ? BOUND_LOWER
                       : PvNode && bestMove ? BOUND_EXACT
                                            : BOUND_UPPER,
                       moveCount != 0 ? depth : std::min(MAX_PLY - 1, depth + 6), bestMove,
                       unadjustedStaticEval, tt.generation());

    // Adjust correction history
    if (!ss->inCheck && !(bestMove && pos.capture(bestMove))
        && ((bestValue < ss->staticEval && bestValue < beta)  // negative correction & no fail high
            || (bestValue > ss->staticEval && bestMove)))     // positive correction & no fail low
    {
        auto bonus = std::clamp(int(bestValue - ss->staticEval) * depth / 8,
                                -CORRECTION_HISTORY_LIMIT / 4, CORRECTION_HISTORY_LIMIT / 4);
        update_correction_history(pos, ss, *this, bonus);
    }

    assert(bestValue > -VALUE_INFINITE && bestValue < VALUE_INFINITE);

    return bestValue;
}


// Quiescence search function, which is called by the main search function with
// depth zero, or recursively with further decreasing depth. With depth <= 0, we
// "should" be using static eval only, but tactical moves may confuse the static eval.
// To fight this horizon effect, we implement this qsearch of tactical moves.
// See https://www.chessprogramming.org/Horizon_Effect
// and https://www.chessprogramming.org/Quiescence_Search
template<NodeType nodeType>
Value Search::Worker::qsearch(Position& pos, Stack* ss, Value alpha, Value beta) {

    static_assert(nodeType != Root);
    constexpr bool PvNode = nodeType == PV;

    assert(alpha >= -VALUE_INFINITE && alpha < beta && beta <= VALUE_INFINITE);
    assert(PvNode || (alpha == beta - 1));

    // Check if we have an upcoming move that draws by repetition
    if (alpha < VALUE_DRAW && pos.upcoming_repetition(ss->ply))
    {
        alpha = value_draw(nodes);
        if (alpha >= beta)
            return alpha;
    }

    Move      pv[MAX_PLY + 1];
    StateInfo st;

    Key   posKey;
    Move  move, bestMove;
    Value bestValue, value, futilityBase;
    bool  pvHit, givesCheck, capture;
    int   moveCount;

    // Step 1. Initialize node
    if (PvNode)
    {
        (ss + 1)->pv = pv;
        ss->pv[0]    = Move::none();
    }

    bestMove    = Move::none();
    ss->inCheck = pos.checkers();
    moveCount   = 0;

    // Used to send selDepth info to GUI (selDepth counts from 1, ply from 0)
    if (PvNode && selDepth < ss->ply + 1)
        selDepth = ss->ply + 1;

    // Step 2. Check for an immediate draw or maximum ply reached
    if (pos.is_draw(ss->ply) || ss->ply >= MAX_PLY)
        return (ss->ply >= MAX_PLY && !ss->inCheck) ? evaluate(pos) : VALUE_DRAW;

    assert(0 <= ss->ply && ss->ply < MAX_PLY);

    // Step 3. Transposition table lookup
    posKey                         = pos.key();
    auto [ttHit, ttData, ttWriter] = tt.probe(posKey);
    // Need further processing of the saved data
    ss->ttHit    = ttHit;
    ttData.move  = ttHit ? ttData.move : Move::none();
    ttData.value = ttHit ? value_from_tt(ttData.value, ss->ply, pos.rule50_count()) : VALUE_NONE;
    pvHit        = ttHit && ttData.is_pv;

    // At non-PV nodes we check for an early TT cutoff
    if (!PvNode && ttData.depth >= DEPTH_QS
        && is_valid(ttData.value)  // Can happen when !ttHit or when access race in probe()
        && (ttData.bound & (ttData.value >= beta ? BOUND_LOWER : BOUND_UPPER)))
        return ttData.value;

    // Step 4. Static evaluation of the position
    Value unadjustedStaticEval = VALUE_NONE;
    if (ss->inCheck)
        bestValue = futilityBase = -VALUE_INFINITE;
    else
    {
        const auto correctionValue = correction_value(*this, pos, ss);

        if (ss->ttHit)
        {
            // Never assume anything about values stored in TT
            unadjustedStaticEval = ttData.eval;
            if (!is_valid(unadjustedStaticEval))
                unadjustedStaticEval = evaluate(pos);
            ss->staticEval = bestValue =
              to_corrected_static_eval(unadjustedStaticEval, correctionValue);

            // ttValue can be used as a better position evaluation
            if (is_valid(ttData.value) && !is_decisive(ttData.value)
                && (ttData.bound & (ttData.value > bestValue ? BOUND_LOWER : BOUND_UPPER)))
                bestValue = ttData.value;
        }
        else
        {
            unadjustedStaticEval = evaluate(pos);

            ss->staticEval = bestValue =
              to_corrected_static_eval(unadjustedStaticEval, correctionValue);
        }

        // Stand pat. Return immediately if static value is at least beta
        if (bestValue >= beta)
        {
            if (!is_decisive(bestValue))
                bestValue = (bestValue + beta) / 2;
            if (!ss->ttHit)
                ttWriter.write(posKey, value_to_tt(bestValue, ss->ply), false, BOUND_LOWER,
                               DEPTH_UNSEARCHED, Move::none(), unadjustedStaticEval,
                               tt.generation());
            return bestValue;
        }

        if (bestValue > alpha)
            alpha = bestValue;

        futilityBase = ss->staticEval + 352;
    }

    const PieceToHistory* contHist[] = {(ss - 1)->continuationHistory,
                                        (ss - 2)->continuationHistory};

    Square prevSq = ((ss - 1)->currentMove).is_ok() ? ((ss - 1)->currentMove).to_sq() : SQ_NONE;

    // Initialize a MovePicker object for the current position, and prepare to search
    // the moves. We presently use two stages of move generator in quiescence search:
    // captures, or evasions only when in check.
    MovePicker mp(pos, ttData.move, DEPTH_QS, &mainHistory, &lowPlyHistory, &captureHistory,
                  contHist, &pawnHistory, ss->ply);

    // Step 5. Loop through all pseudo-legal moves until no moves remain or a beta
    // cutoff occurs.
    while ((move = mp.next_move()) != Move::none())
    {
        assert(move.is_ok());

        if (!pos.legal(move))
            continue;

        givesCheck = pos.gives_check(move);
        capture    = pos.capture_stage(move);

        moveCount++;

        // Step 6. Pruning
        if (!is_loss(bestValue))
        {
            // Futility pruning and moveCount pruning
            if (!givesCheck && move.to_sq() != prevSq && !is_loss(futilityBase)
                && move.type_of() != PROMOTION)
            {
                if (moveCount > 2)
                    continue;

                Value futilityValue = futilityBase + PieceValue[pos.piece_on(move.to_sq())];

                // If static eval + value of piece we are going to capture is
                // much lower than alpha, we can prune this move.
                if (futilityValue <= alpha)
                {
                    bestValue = std::max(bestValue, futilityValue);
                    continue;
                }

                // If static exchange evaluation is low enough
                // we can prune this move.
                if (!pos.see_ge(move, alpha - futilityBase))
                {
                    bestValue = std::min(alpha, futilityBase);
                    continue;
                }
            }

            // Continuation history based pruning
            if (!capture
                && (*contHist[0])[pos.moved_piece(move)][move.to_sq()]
                       + pawnHistory[pawn_history_index(pos)][pos.moved_piece(move)][move.to_sq()]
                     <= 5475)
                continue;

            // Do not search moves with bad enough SEE values
            if (!pos.see_ge(move, -78))
                continue;
        }

        // Step 7. Make and search the move
        do_move(pos, move, st, givesCheck, ss);

        value = -qsearch<nodeType>(pos, ss + 1, -beta, -alpha);
        undo_move(pos, move);

        assert(value > -VALUE_INFINITE && value < VALUE_INFINITE);

        // Step 8. Check for a new best move
        if (value > bestValue)
        {
            bestValue = value;

            if (value > alpha)
            {
                bestMove = move;

                if (PvNode)  // Update pv even in fail-high case
                    update_pv(ss->pv, move, (ss + 1)->pv);

                if (value < beta)  // Update alpha here!
                    alpha = value;
                else
                    break;  // Fail high
            }
        }
    }

    // Step 9. Check for mate
    // All legal moves have been searched. A special case: if we are
    // in check and no legal moves were found, it is checkmate.
    if (ss->inCheck && bestValue == -VALUE_INFINITE)
    {
        assert(!MoveList<LEGAL>(pos).size());
        return mated_in(ss->ply);  // Plies to mate from the root
    }

    if (!is_decisive(bestValue) && bestValue > beta)
        bestValue = (bestValue + beta) / 2;


    Color us = pos.side_to_move();
    if (!ss->inCheck && !moveCount && !pos.non_pawn_material(us)
        && type_of(pos.captured_piece()) >= ROOK)
    {
        if (!((us == WHITE ? shift<NORTH>(pos.pieces(us, PAWN))
                           : shift<SOUTH>(pos.pieces(us, PAWN)))
              & ~pos.pieces()))  // no pawn pushes available
        {
            pos.state()->checkersBB = Rank1BB;  // search for legal king-moves only
            if (!MoveList<LEGAL>(pos).size())   // stalemate
                bestValue = VALUE_DRAW;
            pos.state()->checkersBB = 0;
        }
    }

    // Save gathered info in transposition table. The static evaluation
    // is saved as it was before adjustment by correction history.
    ttWriter.write(posKey, value_to_tt(bestValue, ss->ply), pvHit,
                   bestValue >= beta ? BOUND_LOWER : BOUND_UPPER, DEPTH_QS, bestMove,
                   unadjustedStaticEval, tt.generation());

    assert(bestValue > -VALUE_INFINITE && bestValue < VALUE_INFINITE);

    return bestValue;
}

Depth Search::Worker::reduction(bool i, Depth d, int mn, int delta) const {
    int reductionScale = reductions[d] * reductions[mn];
    return reductionScale - delta * 757 / rootDelta + !i * reductionScale * 218 / 512 + 1200;
}

// elapsed() returns the time elapsed since the search started. If the
// 'nodestime' option is enabled, it will return the count of nodes searched
// instead. This function is called to check whether the search should be
// stopped based on predefined thresholds like time limits or nodes searched.
//
// elapsed_time() returns the actual time elapsed since the start of the search.
// This function is intended for use only when printing PV outputs, and not used
// for making decisions within the search algorithm itself.
TimePoint Search::Worker::elapsed() const {
    return main_manager()->tm.elapsed([this]() { return threads.nodes_searched(); });
}

TimePoint Search::Worker::elapsed_time() const { return main_manager()->tm.elapsed_time(); }

Value Search::Worker::evaluate(const Position& pos) {
    return Eval::evaluate(networks[numaAccessToken], pos, accumulatorStack, refreshTable,
                          optimism[pos.side_to_move()]);
}

namespace {
// Adjusts a mate or TB score from "plies to mate from the root" to
// "plies to mate from the current position". Standard scores are unchanged.
// The function is called before storing a value in the transposition table.
Value value_to_tt(Value v, int ply) { return is_win(v) ? v + ply : is_loss(v) ? v - ply : v; }


// Inverse of value_to_tt(): it adjusts a mate or TB score from the transposition
// table (which refers to the plies to mate/be mated from current position) to
// "plies to mate/be mated (TB win/loss) from the root". However, to avoid
// potentially false mate or TB scores related to the 50 moves rule and the
// graph history interaction, we return the highest non-TB score instead.
Value value_from_tt(Value v, int ply, int r50c) {

    if (!is_valid(v))
        return VALUE_NONE;

    // handle TB win or better
    if (is_win(v))
    {
        // Downgrade a potentially false mate score
        if (v >= VALUE_MATE_IN_MAX_PLY && VALUE_MATE - v > 100 - r50c)
            return VALUE_TB_WIN_IN_MAX_PLY - 1;

        // Downgrade a potentially false TB score.
        if (VALUE_TB - v > 100 - r50c)
            return VALUE_TB_WIN_IN_MAX_PLY - 1;

        return v - ply;
    }

    // handle TB loss or worse
    if (is_loss(v))
    {
        // Downgrade a potentially false mate score.
        if (v <= VALUE_MATED_IN_MAX_PLY && VALUE_MATE + v > 100 - r50c)
            return VALUE_TB_LOSS_IN_MAX_PLY + 1;

        // Downgrade a potentially false TB score.
        if (VALUE_TB + v > 100 - r50c)
            return VALUE_TB_LOSS_IN_MAX_PLY + 1;

        return v + ply;
    }

    return v;
}


// Adds current move and appends child pv[]
void update_pv(Move* pv, Move move, const Move* childPv) {

    for (*pv++ = move; childPv && *childPv != Move::none();)
        *pv++ = *childPv++;
    *pv = Move::none();
}


// Updates stats at the end of search() when a bestMove is found
void update_all_stats(const Position& pos,
                      Stack*          ss,
                      Search::Worker& workerThread,
                      Move            bestMove,
                      Square          prevSq,
                      SearchedList&   quietsSearched,
                      SearchedList&   capturesSearched,
                      Depth           depth,
                      Move            ttMove) {

    CapturePieceToHistory& captureHistory = workerThread.captureHistory;
    Piece                  movedPiece     = pos.moved_piece(bestMove);
    PieceType              capturedPiece;

    int bonus        = std::min(151 * depth - 91, 1730) + 302 * (bestMove == ttMove);
    int quietMalus   = std::min(798 * depth - 175, 2268) - 33 * quietsSearched.size();
    int captureMalus = std::min(757 * depth - 134, 2129) - 28 * capturesSearched.size();

    if (!pos.capture_stage(bestMove))
    {
        update_quiet_histories(pos, ss, workerThread, bestMove, bonus * 957 / 1024);

        // Decrease stats for all non-best quiet moves
        for (Move move : quietsSearched)
            update_quiet_histories(pos, ss, workerThread, move, -quietMalus * 1208 / 1024);
    }
    else
    {
        // Increase stats for the best move in case it was a capture move
        capturedPiece = type_of(pos.piece_on(bestMove.to_sq()));
        captureHistory[movedPiece][bestMove.to_sq()][capturedPiece] << bonus;
    }

    // Extra penalty for a quiet early move that was not a TT move in
    // previous ply when it gets refuted.
    if (prevSq != SQ_NONE && ((ss - 1)->moveCount == 1 + (ss - 1)->ttHit) && !pos.captured_piece())
        update_continuation_histories(ss - 1, pos.piece_on(prevSq), prevSq,
                                      -captureMalus * 594 / 1024);

    // Decrease stats for all non-best capture moves
    for (Move move : capturesSearched)
    {
        movedPiece    = pos.moved_piece(move);
        capturedPiece = type_of(pos.piece_on(move.to_sq()));
        captureHistory[movedPiece][move.to_sq()][capturedPiece] << -captureMalus * 1366 / 1024;
    }
}


// Updates histories of the move pairs formed by moves
// at ply -1, -2, -3, -4, and -6 with current move.
void update_continuation_histories(Stack* ss, Piece pc, Square to, int bonus) {
    const std::array<ConthistBonus, 6> conthist_bonuses = {
      {{1, 1157}, {2, 648}, {3, 288}, {4, 576}, {5, 140}, {6, 441}}};

    for (const auto [i, weight] : conthist_bonuses)
    {
        // Only update the first 2 continuation histories if we are in check
        if (ss->inCheck && i > 2)
            break;
        if (((ss - i)->currentMove).is_ok())
            (*(ss - i)->continuationHistory)[pc][to] << (bonus * weight / 1024) + 88 * (i < 2);
    }
}

// Updates move sorting heuristics

void update_quiet_histories(
  const Position& pos, Stack* ss, Search::Worker& workerThread, Move move, int bonus) {

    Color us = pos.side_to_move();
    workerThread.mainHistory[us][move.from_to()] << bonus;  // Untuned to prevent duplicate effort

    if (ss->ply < LOW_PLY_HISTORY_SIZE)
        workerThread.lowPlyHistory[ss->ply][move.from_to()] << (bonus * 741 / 1024) + 38;

    update_continuation_histories(ss, pos.moved_piece(move), move.to_sq(),
                                  bonus * (bonus > 0 ? 995 : 915) / 1024);

    int pIndex = pawn_history_index(pos);
    workerThread.pawnHistory[pIndex][pos.moved_piece(move)][move.to_sq()]
      << (bonus * (bonus > 0 ? 704 : 439) / 1024) + 70;
}

}

// When playing with strength handicap, choose the best move among a set of
// RootMoves using a statistical rule dependent on 'level'. Idea by Heinz van Saanen.
Move Skill::pick_best(const RootMoves& rootMoves, size_t multiPV) {
    static PRNG rng(now());  // PRNG sequence should be non-deterministic

    // RootMoves are already sorted by score in descending order
    Value  topScore = rootMoves[0].score;
    int    delta    = std::min(topScore - rootMoves[multiPV - 1].score, int(PawnValue));
    int    maxScore = -VALUE_INFINITE;
    double weakness = 120 - 2 * level;

    // Choose best move. For each move score we add two terms, both dependent on
    // weakness. One is deterministic and bigger for weaker levels, and one is
    // random. Then we choose the move with the resulting highest score.
    for (size_t i = 0; i < multiPV; ++i)
    {
        // This is our magic formula
        int push = int(weakness * int(topScore - rootMoves[i].score)
                       + delta * (rng.rand<unsigned>() % int(weakness)))
                 / 128;

        if (rootMoves[i].score + push >= maxScore)
        {
            maxScore = rootMoves[i].score + push;
            best     = rootMoves[i].pv[0];
        }
    }

    return best;
}


// Used to print debug info and, more importantly, to detect
// when we are out of available time and thus stop the search.
void SearchManager::check_time(Search::Worker& worker) {
    if (--callsCnt > 0)
        return;

    // When using nodes, ensure checking rate is not lower than 0.1% of nodes
    callsCnt = worker.limits.nodes ? std::min(512, int(worker.limits.nodes / 1024)) : 512;

    static TimePoint lastInfoTime = now();

    TimePoint elapsed = tm.elapsed([&worker]() { return worker.threads.nodes_searched(); });
    TimePoint tick    = worker.limits.startTime + elapsed;

    if (tick - lastInfoTime >= 1000)
    {
        lastInfoTime = tick;
        dbg_print();
    }

    // We should not stop pondering until told so by the GUI
    if (ponder)
        return;

    if (
      // Later we rely on the fact that we can at least use the mainthread previous
      // root-search score and PV in a multithreaded environment to prove mated-in scores.
      worker.completedDepth >= 1
      && ((worker.limits.use_time_management() && (elapsed > tm.maximum() || stopOnPonderhit))
          || (worker.limits.movetime && elapsed >= worker.limits.movetime)
          || (worker.limits.nodes && worker.threads.nodes_searched() >= worker.limits.nodes)))
        worker.threads.stop = worker.threads.abortedSearch = true;
}

// Used to correct and extend PVs for moves that have a TB (but not a mate) score.
// Keeps the search based PV for as long as it is verified to maintain the game
// outcome, truncates afterwards. Finally, extends to mate the PV, providing a
// possible continuation (but not a proven mating line).
void syzygy_extend_pv(const OptionsMap&         options,
                      const Search::LimitsType& limits,
                      Position&                 pos,
                      RootMove&                 rootMove,
                      Value&                    v) {

    auto t_start      = std::chrono::steady_clock::now();
    int  moveOverhead = int(options["Move Overhead"]);
    bool rule50       = bool(options["Syzygy50MoveRule"]);

    // Do not use more than moveOverhead / 2 time, if time management is active
    auto time_abort = [&t_start, &moveOverhead, &limits]() -> bool {
        auto t_end = std::chrono::steady_clock::now();
        return limits.use_time_management()
            && 2 * std::chrono::duration<double, std::milli>(t_end - t_start).count()
                 > moveOverhead;
    };

    std::list<StateInfo> sts;

    // Step 0, do the rootMove, no correction allowed, as needed for MultiPV in TB.
    auto& stRoot = sts.emplace_back();
    pos.do_move(rootMove.pv[0], stRoot);
    int ply = 1;

    // Step 1, walk the PV to the last position in TB with correct decisive score
    while (size_t(ply) < rootMove.pv.size())
    {
        Move& pvMove = rootMove.pv[ply];

        RootMoves legalMoves;
        for (const auto& m : MoveList<LEGAL>(pos))
            legalMoves.emplace_back(m);

        Tablebases::Config config = Tablebases::rank_root_moves(options, pos, legalMoves);
        RootMove&          rm     = *std::find(legalMoves.begin(), legalMoves.end(), pvMove);

        if (legalMoves[0].tbRank != rm.tbRank)
            break;

        ply++;

        auto& st = sts.emplace_back();
        pos.do_move(pvMove, st);

        // Do not allow for repetitions or drawing moves along the PV in TB regime
        if (config.rootInTB && ((rule50 && pos.is_draw(ply)) || pos.is_repetition(ply)))
        {
            pos.undo_move(pvMove);
            ply--;
            break;
        }

        // Full PV shown will thus be validated and end in TB.
        // If we cannot validate the full PV in time, we do not show it.
        if (config.rootInTB && time_abort())
            break;
    }

    // Resize the PV to the correct part
    rootMove.pv.resize(ply);

    // Step 2, now extend the PV to mate, as if the user explored syzygy-tables.info
    // using top ranked moves (minimal DTZ), which gives optimal mates only for simple
    // endgames e.g. KRvK.
    while (!(rule50 && pos.is_draw(0)))
    {
        if (time_abort())
            break;

        RootMoves legalMoves;
        for (const auto& m : MoveList<LEGAL>(pos))
        {
            auto&     rm = legalMoves.emplace_back(m);
            StateInfo tmpSI;
            pos.do_move(m, tmpSI);
            // Give a score of each move to break DTZ ties restricting opponent mobility,
            // but not giving the opponent a capture.
            for (const auto& mOpp : MoveList<LEGAL>(pos))
                rm.tbRank -= pos.capture(mOpp) ? 100 : 1;
            pos.undo_move(m);
        }

        // Mate found
        if (legalMoves.size() == 0)
            break;

        // Sort moves according to their above assigned rank.
        // This will break ties for moves with equal DTZ in rank_root_moves.
        std::stable_sort(
          legalMoves.begin(), legalMoves.end(),
          [](const Search::RootMove& a, const Search::RootMove& b) { return a.tbRank > b.tbRank; });

        // The winning side tries to minimize DTZ, the losing side maximizes it
        Tablebases::Config config = Tablebases::rank_root_moves(options, pos, legalMoves, true);

        // If DTZ is not available we might not find a mate, so we bail out
        if (!config.rootInTB || config.cardinality > 0)
            break;

        ply++;

        Move& pvMove = legalMoves[0].pv[0];
        rootMove.pv.push_back(pvMove);
        auto& st = sts.emplace_back();
        pos.do_move(pvMove, st);
    }

    // Finding a draw in this function is an exceptional case, that cannot happen when rule50 is false or
    // during engine game play, since we have a winning score, and play correctly
    // with TB support. However, it can be that a position is draw due to the 50 move
    // rule if it has been been reached on the board with a non-optimal 50 move counter
    // (e.g. 8/8/6k1/3B4/3K4/4N3/8/8 w - - 54 106 ) which TB with dtz counter rounding
    // cannot always correctly rank. See also
    // https://github.com/official-stockfish/Stockfish/issues/5175#issuecomment-2058893495
    // We adjust the score to match the found PV. Note that a TB loss score can be
    // displayed if the engine did not find a drawing move yet, but eventually search
    // will figure it out (e.g. 1kq5/q2r4/5K2/8/8/8/8/7Q w - - 96 1 )
    if (pos.is_draw(0))
        v = VALUE_DRAW;

    // Undo the PV moves
    for (auto it = rootMove.pv.rbegin(); it != rootMove.pv.rend(); ++it)
        pos.undo_move(*it);

    // Inform if we couldn't get a full extension in time
    if (time_abort())
        sync_cout
          << "info string Syzygy based PV extension requires more time, increase Move Overhead as needed."
          << sync_endl;
}

void SearchManager::pv(Search::Worker&           worker,
                       const ThreadPool&         threads,
                       const TranspositionTable& tt,
                       Depth                     depth) {

    const auto nodes     = threads.nodes_searched();
    auto&      rootMoves = worker.rootMoves;
    auto&      pos       = worker.rootPos;
    size_t     pvIdx     = worker.pvIdx;
    size_t     multiPV   = std::min(size_t(worker.options["MultiPV"]), rootMoves.size());
    uint64_t   tbHits    = threads.tb_hits() + (worker.tbConfig.rootInTB ? rootMoves.size() : 0);

    for (size_t i = 0; i < multiPV; ++i)
    {
        bool updated = rootMoves[i].score != -VALUE_INFINITE;

        if (depth == 1 && !updated && i > 0)
            continue;

        Depth d = updated ? depth : std::max(1, depth - 1);
        Value v = updated ? rootMoves[i].uciScore : rootMoves[i].previousScore;

        if (v == -VALUE_INFINITE)
            v = VALUE_ZERO;

        bool tb = worker.tbConfig.rootInTB && std::abs(v) <= VALUE_TB;
        v       = tb ? rootMoves[i].tbScore : v;

        bool isExact = i != pvIdx || tb || !updated;  // tablebase- and previous-scores are exact

        // Potentially correct and extend the PV, and in exceptional cases v
        if (is_decisive(v) && std::abs(v) < VALUE_MATE_IN_MAX_PLY
            && ((!rootMoves[i].scoreLowerbound && !rootMoves[i].scoreUpperbound) || isExact))
            syzygy_extend_pv(worker.options, worker.limits, pos, rootMoves[i], v);

        std::string pv;
        for (Move m : rootMoves[i].pv)
            pv += UCIEngine::move(m, pos.is_chess960()) + " ";

        // Remove last whitespace
        if (!pv.empty())
            pv.pop_back();

        auto wdl   = worker.options["UCI_ShowWDL"] ? UCIEngine::wdl(v, pos) : "";
        auto bound = rootMoves[i].scoreLowerbound
                     ? "lowerbound"
                     : (rootMoves[i].scoreUpperbound ? "upperbound" : "");

        InfoFull info;

        info.depth    = d;
        info.selDepth = rootMoves[i].selDepth;
        info.multiPV  = i + 1;
        info.score    = {v, pos};
        info.wdl      = wdl;

        if (!isExact)
            info.bound = bound;

        TimePoint time = std::max(TimePoint(1), tm.elapsed_time());
        info.timeMs    = time;
        info.nodes     = nodes;
        info.nps       = nodes * 1000 / time;
        info.tbHits    = tbHits;
        info.pv        = pv;
        info.hashfull  = tt.hashfull();

        updates.onUpdateFull(info);
    }
}

// Called in case we have no ponder move before exiting the search,
// for instance, in case we stop the search during a fail high at root.
// We try hard to have a ponder move to return to the GUI,
// otherwise in case of 'ponder on' we have nothing to think about.
bool RootMove::extract_ponder_from_tt(const TranspositionTable& tt, Position& pos) {

    StateInfo st;

    assert(pv.size() == 1);
    if (pv[0] == Move::none())
        return false;

    pos.do_move(pv[0], st, &tt);

    auto [ttHit, ttData, ttWriter] = tt.probe(pos.key());
    if (ttHit)
    {
        if (MoveList<LEGAL>(pos).contains(ttData.move))
            pv.push_back(ttData.move);
    }

    pos.undo_move(pv[0]);
    return pv.size() > 1;
}


}  // namespace Stockfish<|MERGE_RESOLUTION|>--- conflicted
+++ resolved
@@ -832,11 +832,8 @@
     // Step 7. Razoring
     // If eval is really low, skip search entirely and return the qsearch value.
     // For PvNodes, we must have a guard against mates being returned.
-<<<<<<< HEAD
-    if (!PvNode && eval < alpha - 254 - std::abs(correctionValue) / 32000 - 290 * depth * depth)
-=======
+    // if (!PvNode && eval < alpha - 254 - std::abs(correctionValue) / 32000 - 290 * depth * depth)
     if (!PvNode && eval < alpha - 514 - 294 * depth * depth)
->>>>>>> 7fe46b5a
         return qsearch<NonPV>(pos, ss, alpha, beta);
 
     // Step 8. Futility pruning: child node
